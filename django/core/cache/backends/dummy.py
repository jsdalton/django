--- conflicted
+++ resolved
@@ -32,11 +32,7 @@
         self.validate_key(key)
         return False
 
-<<<<<<< HEAD
-    def set_many(self, data, timeout=None, version=None):
-=======
     def set_many(self, data, timeout=0, version=None):
->>>>>>> bf8bb482
         pass
 
     def delete_many(self, keys, version=None):
