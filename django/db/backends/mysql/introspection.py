from django.db.backends import BaseDatabaseIntrospection
from MySQLdb import ProgrammingError, OperationalError
from MySQLdb.constants import FIELD_TYPE
import re

foreign_key_re = re.compile(r"\sCONSTRAINT `[^`]*` FOREIGN KEY \(`([^`]*)`\) REFERENCES `([^`]*)` \(`([^`]*)`\)")

class DatabaseIntrospection(BaseDatabaseIntrospection):
    data_types_reverse = {
        FIELD_TYPE.BLOB: 'TextField',
        FIELD_TYPE.CHAR: 'CharField',
        FIELD_TYPE.DECIMAL: 'DecimalField',
        FIELD_TYPE.NEWDECIMAL: 'DecimalField',
        FIELD_TYPE.DATE: 'DateField',
        FIELD_TYPE.DATETIME: 'DateTimeField',
        FIELD_TYPE.DOUBLE: 'FloatField',
        FIELD_TYPE.FLOAT: 'FloatField',
        FIELD_TYPE.INT24: 'IntegerField',
        FIELD_TYPE.LONG: 'IntegerField',
        FIELD_TYPE.LONGLONG: 'BigIntegerField',
        FIELD_TYPE.SHORT: 'IntegerField',
        FIELD_TYPE.STRING: 'CharField',
        FIELD_TYPE.TIMESTAMP: 'DateTimeField',
        FIELD_TYPE.TINY: 'IntegerField',
        FIELD_TYPE.TINY_BLOB: 'TextField',
        FIELD_TYPE.MEDIUM_BLOB: 'TextField',
        FIELD_TYPE.LONG_BLOB: 'TextField',
        FIELD_TYPE.VAR_STRING: 'CharField',
    }

    def get_table_list(self, cursor):
        "Returns a list of table names in the current database."
        cursor.execute("SHOW TABLES")
        return [row[0] for row in cursor.fetchall()]

    def get_table_description(self, cursor, table_name):
        "Returns a description of the table, with the DB-API cursor.description interface."
        cursor.execute("SELECT * FROM %s LIMIT 1" % self.connection.ops.quote_name(table_name))
        return cursor.description

    def _name_to_index(self, cursor, table_name):
        """
        Returns a dictionary of {field_name: field_index} for the given table.
        Indexes are 0-based.
        """
        return dict([(d[0], i) for i, d in enumerate(self.get_table_description(cursor, table_name))])

    def get_relations(self, cursor, table_name):
        """
        Returns a dictionary of {field_index: (field_index_other_table, other_table)}
        representing all relationships to the given table. Indexes are 0-based.
        """
        my_field_dict = self._name_to_index(cursor, table_name)
        constraints = self.get_key_columns(cursor, table_name)
        relations = {}
        for my_fieldname, other_table, other_field in constraints:
            other_field_index = self._name_to_index(cursor, other_table)[other_field]
            my_field_index = my_field_dict[my_fieldname]
            relations[my_field_index] = (other_field_index, other_table)
        return relations

    def get_key_columns(self, cursor, table_name):
        """
        Returns a list of (column_name, referenced_table_name, referenced_column_name) for all
        key columns in given table.
        """
        key_columns = []
        try:
            cursor.execute("""
                SELECT column_name, referenced_table_name, referenced_column_name
                FROM information_schema.key_column_usage
                WHERE table_name = %s
                    AND table_schema = DATABASE()
                    AND referenced_table_name IS NOT NULL
                    AND referenced_column_name IS NOT NULL""", [table_name])
            key_columns.extend(cursor.fetchall())
        except (ProgrammingError, OperationalError):
            # Fall back to "SHOW CREATE TABLE", for previous MySQL versions.
            # Go through all constraints and save the equal matches.
            cursor.execute("SHOW CREATE TABLE %s" % self.connection.ops.quote_name(table_name))
            for row in cursor.fetchall():
                pos = 0
                while True:
                    match = foreign_key_re.search(row[1], pos)
                    if match == None:
                        break
                    pos = match.end()
                    key_columns.append(match.groups())
        return key_columns
<<<<<<< HEAD
    
=======

>>>>>>> a183b609
    def get_primary_key_column(self, cursor, table_name):
        """
        Returns the name of the primary key column for the given table
        """
        for column in self.get_indexes(cursor, table_name).iteritems():
            if column[1]['primary_key']:
                return column[0]
        return None

    def get_indexes(self, cursor, table_name):
        """
        Returns a dictionary of fieldname -> infodict for the given table,
        where each infodict is in the format:
            {'primary_key': boolean representing whether it's the primary key,
             'unique': boolean representing whether it's a unique index}
        """
        cursor.execute("SHOW INDEX FROM %s" % self.connection.ops.quote_name(table_name))
        indexes = {}
        for row in cursor.fetchall():
            indexes[row[4]] = {'primary_key': (row[2] == 'PRIMARY'), 'unique': not bool(row[1])}
        return indexes
<|MERGE_RESOLUTION|>--- conflicted
+++ resolved
@@ -87,11 +87,7 @@
                     pos = match.end()
                     key_columns.append(match.groups())
         return key_columns
-<<<<<<< HEAD
-    
-=======
 
->>>>>>> a183b609
     def get_primary_key_column(self, cursor, table_name):
         """
         Returns the name of the primary key column for the given table
