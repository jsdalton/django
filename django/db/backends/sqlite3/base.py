"""
SQLite3 backend for django.

Works with either the pysqlite2 module or the sqlite3 module in the
standard library.
"""

import datetime
import decimal
import re
import sys

from django.db import utils
from django.db.backends import *
from django.db.backends.signals import connection_created
from django.db.backends.sqlite3.client import DatabaseClient
from django.db.backends.sqlite3.creation import DatabaseCreation
from django.db.backends.sqlite3.introspection import DatabaseIntrospection
from django.utils.safestring import SafeString

try:
    try:
        from pysqlite2 import dbapi2 as Database
    except ImportError, e1:
        from sqlite3 import dbapi2 as Database
except ImportError, exc:
    from django.core.exceptions import ImproperlyConfigured
    raise ImproperlyConfigured("Error loading either pysqlite2 or sqlite3 modules (tried in that order): %s" % exc)


DatabaseError = Database.DatabaseError
IntegrityError = Database.IntegrityError

Database.register_converter("bool", lambda s: str(s) == '1')
Database.register_converter("time", util.typecast_time)
Database.register_converter("date", util.typecast_date)
Database.register_converter("datetime", util.typecast_timestamp)
Database.register_converter("timestamp", util.typecast_timestamp)
Database.register_converter("TIMESTAMP", util.typecast_timestamp)
Database.register_converter("decimal", util.typecast_decimal)
Database.register_adapter(decimal.Decimal, util.rev_typecast_decimal)
if Database.version_info >= (2,4,1):
    # Starting in 2.4.1, the str type is not accepted anymore, therefore,
    # we convert all str objects to Unicode
    # As registering a adapter for a primitive type causes a small
    # slow-down, this adapter is only registered for sqlite3 versions
    # needing it.
    Database.register_adapter(str, lambda s:s.decode('utf-8'))
    Database.register_adapter(SafeString, lambda s:s.decode('utf-8'))

class DatabaseFeatures(BaseDatabaseFeatures):
    # SQLite cannot handle us only partially reading from a cursor's result set
    # and then writing the same rows to the database in another cursor. This
    # setting ensures we always read result sets fully into memory all in one
    # go.
    can_use_chunked_reads = False
    test_db_allows_multiple_connections = False
    supports_unspecified_pk = True
    supports_1000_query_parameters = False
    supports_mixed_date_datetime_comparisons = False

    def _supports_stddev(self):
        """Confirm support for STDDEV and related stats functions

        SQLite supports STDDEV as an extension package; so
        connection.ops.check_aggregate_support() can't unilaterally
        rule out support for STDDEV. We need to manually check
        whether the call works.
        """
        cursor = self.connection.cursor()
        cursor.execute('CREATE TABLE STDDEV_TEST (X INT)')
        try:
            cursor.execute('SELECT STDDEV(*) FROM STDDEV_TEST')
            has_support = True
        except utils.DatabaseError:
            has_support = False
        cursor.execute('DROP TABLE STDDEV_TEST')
        return has_support

class DatabaseOperations(BaseDatabaseOperations):
    def date_extract_sql(self, lookup_type, field_name):
        # sqlite doesn't support extract, so we fake it with the user-defined
        # function django_extract that's registered in connect(). Note that
        # single quotes are used because this is a string (and could otherwise
        # cause a collision with a field name).
        return "django_extract('%s', %s)" % (lookup_type.lower(), field_name)

    def date_interval_sql(self, sql, connector, timedelta):
        # It would be more straightforward if we could use the sqlite strftime
        # function, but it does not allow for keeping six digits of fractional
        # second information, nor does it allow for formatting date and datetime
        # values differently. So instead we register our own function that
        # formats the datetime combined with the delta in a manner suitable
        # for comparisons.
        return  u'django_format_dtdelta(%s, "%s", "%d", "%d", "%d")' % (sql,
            connector, timedelta.days, timedelta.seconds, timedelta.microseconds)

    def date_trunc_sql(self, lookup_type, field_name):
        # sqlite doesn't support DATE_TRUNC, so we fake it with a user-defined
        # function django_date_trunc that's registered in connect(). Note that
        # single quotes are used because this is a string (and could otherwise
        # cause a collision with a field name).
        return "django_date_trunc('%s', %s)" % (lookup_type.lower(), field_name)

    def drop_foreignkey_sql(self):
        return ""

    def pk_default_value(self):
        return 'NULL'

    def quote_name(self, name):
        if name.startswith('"') and name.endswith('"'):
            return name # Quoting once is enough.
        return '"%s"' % name

    def no_limit_value(self):
        return -1

    def sql_flush(self, style, tables, sequences):
        # NB: The generated SQL below is specific to SQLite
        # Note: The DELETE FROM... SQL generated below works for SQLite databases
        # because constraints don't exist
        sql = ['%s %s %s;' % \
                (style.SQL_KEYWORD('DELETE'),
                 style.SQL_KEYWORD('FROM'),
                 style.SQL_FIELD(self.quote_name(table))
                 ) for table in tables]
        # Note: No requirement for reset of auto-incremented indices (cf. other
        # sql_flush() implementations). Just return SQL at this point
        return sql

    def year_lookup_bounds(self, value):
        first = '%s-01-01'
        second = '%s-12-31 23:59:59.999999'
        return [first % value, second % value]

    def convert_values(self, value, field):
        """SQLite returns floats when it should be returning decimals,
        and gets dates and datetimes wrong.
        For consistency with other backends, coerce when required.
        """
        internal_type = field.get_internal_type()
        if internal_type == 'DecimalField':
            return util.typecast_decimal(field.format_number(value))
        elif internal_type and internal_type.endswith('IntegerField') or internal_type == 'AutoField':
            return int(value)
        elif internal_type == 'DateField':
            return util.typecast_date(value)
        elif internal_type == 'DateTimeField':
            return util.typecast_timestamp(value)
        elif internal_type == 'TimeField':
            return util.typecast_time(value)

        # No field, or the field isn't known to be a decimal or integer
        return value

class DatabaseWrapper(BaseDatabaseWrapper):
    vendor = 'sqlite'
    # SQLite requires LIKE statements to include an ESCAPE clause if the value
    # being escaped has a percent or underscore in it.
    # See http://www.sqlite.org/lang_expr.html for an explanation.
    operators = {
        'exact': '= %s',
        'iexact': "LIKE %s ESCAPE '\\'",
        'contains': "LIKE %s ESCAPE '\\'",
        'icontains': "LIKE %s ESCAPE '\\'",
        'regex': 'REGEXP %s',
        'iregex': "REGEXP '(?i)' || %s",
        'gt': '> %s',
        'gte': '>= %s',
        'lt': '< %s',
        'lte': '<= %s',
        'startswith': "LIKE %s ESCAPE '\\'",
        'endswith': "LIKE %s ESCAPE '\\'",
        'istartswith': "LIKE %s ESCAPE '\\'",
        'iendswith': "LIKE %s ESCAPE '\\'",
    }

    def __init__(self, *args, **kwargs):
        super(DatabaseWrapper, self).__init__(*args, **kwargs)

        self.features = DatabaseFeatures(self)
        self.ops = DatabaseOperations(self)
        self.client = DatabaseClient(self)
        self.creation = DatabaseCreation(self)
        self.introspection = DatabaseIntrospection(self)
        self.validation = BaseDatabaseValidation(self)

    def _cursor(self):
        if self.connection is None:
            settings_dict = self.settings_dict
            if not settings_dict['NAME']:
                from django.core.exceptions import ImproperlyConfigured
                raise ImproperlyConfigured("Please fill out the database NAME in the settings module before using the database.")
            kwargs = {
                'database': settings_dict['NAME'],
                'detect_types': Database.PARSE_DECLTYPES | Database.PARSE_COLNAMES,
            }
            kwargs.update(settings_dict['OPTIONS'])
            self.connection = Database.connect(**kwargs)
            # Register extract, date_trunc, and regexp functions.
            self.connection.create_function("django_extract", 2, _sqlite_extract)
            self.connection.create_function("django_date_trunc", 2, _sqlite_date_trunc)
            self.connection.create_function("regexp", 2, _sqlite_regexp)
            self.connection.create_function("django_format_dtdelta", 5, _sqlite_format_dtdelta)
            connection_created.send(sender=self.__class__, connection=self)
        return self.connection.cursor(factory=SQLiteCursorWrapper)

    def check_constraints(self, table_names=None):
        """
        Checks each table name in table-names for rows with invalid foreign key references. This method is
        intended to be used in conjunction with `disable_constraint_checking()` and `enable_constraint_checking()`, to
        determine if rows with invalid references were entered while constraint checks were off.

        Raises an IntegrityError on the first invalid foreign key reference encountered (if any) and provides
        detailed information about the invalid reference in the error message.

        Backends can override this method if they can more directly apply constraint checking (e.g. via "SET CONSTRAINTS
        ALL IMMEDIATE")
        """
        cursor = self.cursor()
        if table_names is None:
            table_names = self.introspection.get_table_list(cursor)
        for table_name in table_names:
            primary_key_column_name = self.introspection.get_primary_key_column(cursor, table_name)
            if not primary_key_column_name:
                continue
            key_columns = self.introspection.get_key_columns(cursor, table_name)
            for column_name, referenced_table_name, referenced_column_name in key_columns:
                cursor.execute("""
                    SELECT REFERRING.`%s`, REFERRING.`%s` FROM `%s` as REFERRING
                    LEFT JOIN `%s` as REFERRED
                    ON (REFERRING.`%s` = REFERRED.`%s`)
<<<<<<< HEAD
                    WHERE REFERRING.`%s` IS NOT NULL
                        AND REFERRED.`%s` IS NULL"""
                    % (primary_key_column_name, column_name, table_name, referenced_table_name,
                       column_name, referenced_column_name, column_name, referenced_column_name))
                for bad_row in cursor.fetchall():
                    raise utils.IntegrityError("The row in table '%s' with primary key '%s' has an invalid \
foreign key: %s.%s contains a value '%s' that does not have a corresponding value in %s.%s."
                                         % (table_name, bad_row[0], table_name, column_name, bad_row[1],
                                            referenced_table_name, referenced_column_name))
=======
                    WHERE REFERRING.`%s` IS NOT NULL AND REFERRED.`%s` IS NULL"""
                    % (primary_key_column_name, column_name, table_name, referenced_table_name,
                    column_name, referenced_column_name, column_name, referenced_column_name))
                for bad_row in cursor.fetchall():
                    raise utils.IntegrityError("The row in table '%s' with primary key '%s' has an invalid "
                        "foreign key: %s.%s contains a value '%s' that does not have a corresponding value in %s.%s."
                        % (table_name, bad_row[0], table_name, column_name, bad_row[1],
                        referenced_table_name, referenced_column_name))
>>>>>>> a183b609

    def close(self):
        # If database is in memory, closing the connection destroys the
        # database. To prevent accidental data loss, ignore close requests on
        # an in-memory db.
        if self.settings_dict['NAME'] != ":memory:":
            BaseDatabaseWrapper.close(self)

FORMAT_QMARK_REGEX = re.compile(r'(?<!%)%s')

class SQLiteCursorWrapper(Database.Cursor):
    """
    Django uses "format" style placeholders, but pysqlite2 uses "qmark" style.
    This fixes it -- but note that if you want to use a literal "%s" in a query,
    you'll need to use "%%s".
    """
    def execute(self, query, params=()):
        query = self.convert_query(query)
        try:
            return Database.Cursor.execute(self, query, params)
        except Database.IntegrityError, e:
            raise utils.IntegrityError, utils.IntegrityError(*tuple(e)), sys.exc_info()[2]
        except Database.DatabaseError, e:
            raise utils.DatabaseError, utils.DatabaseError(*tuple(e)), sys.exc_info()[2]

    def executemany(self, query, param_list):
        query = self.convert_query(query)
        try:
            return Database.Cursor.executemany(self, query, param_list)
        except Database.IntegrityError, e:
            raise utils.IntegrityError, utils.IntegrityError(*tuple(e)), sys.exc_info()[2]
        except Database.DatabaseError, e:
            raise utils.DatabaseError, utils.DatabaseError(*tuple(e)), sys.exc_info()[2]

    def convert_query(self, query):
        return FORMAT_QMARK_REGEX.sub('?', query).replace('%%','%')

def _sqlite_extract(lookup_type, dt):
    if dt is None:
        return None
    try:
        dt = util.typecast_timestamp(dt)
    except (ValueError, TypeError):
        return None
    if lookup_type == 'week_day':
        return (dt.isoweekday() % 7) + 1
    else:
        return getattr(dt, lookup_type)

def _sqlite_date_trunc(lookup_type, dt):
    try:
        dt = util.typecast_timestamp(dt)
    except (ValueError, TypeError):
        return None
    if lookup_type == 'year':
        return "%i-01-01 00:00:00" % dt.year
    elif lookup_type == 'month':
        return "%i-%02i-01 00:00:00" % (dt.year, dt.month)
    elif lookup_type == 'day':
        return "%i-%02i-%02i 00:00:00" % (dt.year, dt.month, dt.day)

def _sqlite_format_dtdelta(dt, conn, days, secs, usecs):
    try:
        dt = util.typecast_timestamp(dt)
        delta = datetime.timedelta(int(days), int(secs), int(usecs))
        if conn.strip() == '+':
            dt = dt + delta
        else:
            dt = dt - delta
    except (ValueError, TypeError):
        return None

    if isinstance(dt, datetime.datetime):
        rv = dt.strftime("%Y-%m-%d %H:%M:%S")
        if dt.microsecond:
            rv = "%s.%0.6d" % (rv, dt.microsecond)
    else:
        rv = dt.strftime("%Y-%m-%d")
    return rv

def _sqlite_regexp(re_pattern, re_string):
    import re
    try:
        return bool(re.search(re_pattern, re_string))
    except:
        return False<|MERGE_RESOLUTION|>--- conflicted
+++ resolved
@@ -231,17 +231,6 @@
                     SELECT REFERRING.`%s`, REFERRING.`%s` FROM `%s` as REFERRING
                     LEFT JOIN `%s` as REFERRED
                     ON (REFERRING.`%s` = REFERRED.`%s`)
-<<<<<<< HEAD
-                    WHERE REFERRING.`%s` IS NOT NULL
-                        AND REFERRED.`%s` IS NULL"""
-                    % (primary_key_column_name, column_name, table_name, referenced_table_name,
-                       column_name, referenced_column_name, column_name, referenced_column_name))
-                for bad_row in cursor.fetchall():
-                    raise utils.IntegrityError("The row in table '%s' with primary key '%s' has an invalid \
-foreign key: %s.%s contains a value '%s' that does not have a corresponding value in %s.%s."
-                                         % (table_name, bad_row[0], table_name, column_name, bad_row[1],
-                                            referenced_table_name, referenced_column_name))
-=======
                     WHERE REFERRING.`%s` IS NOT NULL AND REFERRED.`%s` IS NULL"""
                     % (primary_key_column_name, column_name, table_name, referenced_table_name,
                     column_name, referenced_column_name, column_name, referenced_column_name))
@@ -250,7 +239,6 @@
                         "foreign key: %s.%s contains a value '%s' that does not have a corresponding value in %s.%s."
                         % (table_name, bad_row[0], table_name, column_name, bad_row[1],
                         referenced_table_name, referenced_column_name))
->>>>>>> a183b609
 
     def close(self):
         # If database is in memory, closing the connection destroys the
