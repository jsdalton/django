import re
from django.db.backends import BaseDatabaseIntrospection

# This light wrapper "fakes" a dictionary interface, because some SQLite data
# types include variables in them -- e.g. "varchar(30)" -- and can't be matched
# as a simple dictionary lookup.
class FlexibleFieldLookupDict(object):
    # Maps SQL types to Django Field types. Some of the SQL types have multiple
    # entries here because SQLite allows for anything and doesn't normalize the
    # field type; it uses whatever was given.
    base_data_types_reverse = {
        'bool': 'BooleanField',
        'boolean': 'BooleanField',
        'smallint': 'SmallIntegerField',
        'smallint unsigned': 'PositiveSmallIntegerField',
        'smallinteger': 'SmallIntegerField',
        'int': 'IntegerField',
        'integer': 'IntegerField',
        'bigint': 'BigIntegerField',
        'integer unsigned': 'PositiveIntegerField',
        'decimal': 'DecimalField',
        'real': 'FloatField',
        'text': 'TextField',
        'char': 'CharField',
        'date': 'DateField',
        'datetime': 'DateTimeField',
        'time': 'TimeField',
    }

    def __getitem__(self, key):
        key = key.lower()
        try:
            return self.base_data_types_reverse[key]
        except KeyError:
            import re
            m = re.search(r'^\s*(?:var)?char\s*\(\s*(\d+)\s*\)\s*$', key)
            if m:
                return ('CharField', {'max_length': int(m.group(1))})
            raise KeyError

class DatabaseIntrospection(BaseDatabaseIntrospection):
    data_types_reverse = FlexibleFieldLookupDict()

    def get_table_list(self, cursor):
        "Returns a list of table names in the current database."
        # Skip the sqlite_sequence system table used for autoincrement key
        # generation.
        cursor.execute("""
            SELECT name FROM sqlite_master
            WHERE type='table' AND NOT name='sqlite_sequence'
            ORDER BY name""")
        return [row[0] for row in cursor.fetchall()]

    def get_table_description(self, cursor, table_name):
        "Returns a description of the table, with the DB-API cursor.description interface."
        return [(info['name'], info['type'], None, None, None, None,
                 info['null_ok']) for info in self._table_info(cursor, table_name)]

    def get_relations(self, cursor, table_name):
        """
        Returns a dictionary of {field_index: (field_index_other_table, other_table)}
        representing all relationships to the given table. Indexes are 0-based.
        """

        # Dictionary of relations to return
        relations = {}

        # Schema for this table
        cursor.execute("SELECT sql FROM sqlite_master WHERE tbl_name = %s AND type = %s", [table_name, "table"])
        results = cursor.fetchone()[0].strip()
        results = results[results.index('(')+1:results.rindex(')')]

        # Walk through and look for references to other tables. SQLite doesn't
        # really have enforced references, but since it echoes out the SQL used
        # to create the table we can look for REFERENCES statements used there.
        for field_index, field_desc in enumerate(results.split(',')):
            field_desc = field_desc.strip()
            if field_desc.startswith("UNIQUE"):
                continue

            m = re.search('references (.*) \(["|](.*)["|]\)', field_desc, re.I)
            if not m:
                continue

            table, column = [s.strip('"') for s in m.groups()]

            cursor.execute("SELECT sql FROM sqlite_master WHERE tbl_name = %s", [table])
            result = cursor.fetchall()[0]
            other_table_results = result[0].strip()
            li, ri = other_table_results.index('('), other_table_results.rindex(')')
            other_table_results = other_table_results[li+1:ri]


            for other_index, other_desc in enumerate(other_table_results.split(',')):
                other_desc = other_desc.strip()
                if other_desc.startswith('UNIQUE'):
                    continue

                name = other_desc.split(' ', 1)[0].strip('"')
                if name == column:
                    relations[field_index] = (other_index, table)
                    break

        return relations

    def get_key_columns(self, cursor, table_name):
        """
        Returns a list of (column_name, referenced_table_name, referenced_column_name) for all
        key columns in given table.
        """
        key_columns = []

        # Schema for this table
        cursor.execute("SELECT sql FROM sqlite_master WHERE tbl_name = %s AND type = %s", [table_name, "table"])
        results = cursor.fetchone()[0].strip()
        results = results[results.index('(')+1:results.rindex(')')]

        # Walk through and look for references to other tables. SQLite doesn't
        # really have enforced references, but since it echoes out the SQL used
        # to create the table we can look for REFERENCES statements used there.
        for field_index, field_desc in enumerate(results.split(',')):
            field_desc = field_desc.strip()
            if field_desc.startswith("UNIQUE"):
                continue

            m = re.search('"(.*)".*references (.*) \(["|](.*)["|]\)', field_desc, re.I)
            if not m:
                continue

            # This will append (column_name, referenced_table_name, referenced_column_name) to key_columns
            key_columns.append(tuple([s.strip('"') for s in m.groups()]))

        return key_columns
<<<<<<< HEAD
        
=======

>>>>>>> a183b609
    def get_indexes(self, cursor, table_name):
        """
        Returns a dictionary of fieldname -> infodict for the given table,
        where each infodict is in the format:
            {'primary_key': boolean representing whether it's the primary key,
             'unique': boolean representing whether it's a unique index}
        """
        indexes = {}
        for info in self._table_info(cursor, table_name):
            indexes[info['name']] = {'primary_key': info['pk'] != 0,
                                     'unique': False}
        cursor.execute('PRAGMA index_list(%s)' % self.connection.ops.quote_name(table_name))
        # seq, name, unique
        for index, unique in [(field[1], field[2]) for field in cursor.fetchall()]:
            if not unique:
                continue
            cursor.execute('PRAGMA index_info(%s)' % self.connection.ops.quote_name(index))
            info = cursor.fetchall()
            # Skip indexes across multiple fields
            if len(info) != 1:
                continue
            name = info[0][2] # seqno, cid, name
            indexes[name]['unique'] = True
        return indexes
    
    def get_primary_key_column(self, cursor, table_name):
        """
        Get the column name of the primary key for the given table.
        """
        # Don't use PRAGMA because that causes issues with some transactions
        cursor.execute("SELECT sql FROM sqlite_master WHERE tbl_name = %s AND type = %s", [table_name, "table"])
        results = cursor.fetchone()[0].strip()
        results = results[results.index('(')+1:results.rindex(')')]
        for field_desc in results.split(','):
            field_desc = field_desc.strip()
            m = re.search('"(.*)".*PRIMARY KEY$', field_desc)
            if m:
                return m.groups()[0]
        return None

    def get_primary_key_column(self, cursor, table_name):
        """
        Get the column name of the primary key for the given table.
        """
        # Don't use PRAGMA because that causes issues with some transactions
        cursor.execute("SELECT sql FROM sqlite_master WHERE tbl_name = %s AND type = %s", [table_name, "table"])
        results = cursor.fetchone()[0].strip()
        results = results[results.index('(')+1:results.rindex(')')]
        for field_desc in results.split(','):
            field_desc = field_desc.strip()
            m = re.search('"(.*)".*PRIMARY KEY$', field_desc)
            if m:
                return m.groups()[0]
        return None

    def _table_info(self, cursor, name):
        cursor.execute('PRAGMA table_info(%s)' % self.connection.ops.quote_name(name))
        # cid, name, type, notnull, dflt_value, pk
        return [{'name': field[1],
                 'type': field[2],
                 'null_ok': not field[3],
                 'pk': field[5]     # undocumented
                 } for field in cursor.fetchall()]<|MERGE_RESOLUTION|>--- conflicted
+++ resolved
@@ -131,11 +131,7 @@
             key_columns.append(tuple([s.strip('"') for s in m.groups()]))
 
         return key_columns
-<<<<<<< HEAD
-        
-=======
 
->>>>>>> a183b609
     def get_indexes(self, cursor, table_name):
         """
         Returns a dictionary of fieldname -> infodict for the given table,
