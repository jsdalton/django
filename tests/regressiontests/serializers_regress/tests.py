"""
A test spanning all the capabilities of all the serializers.

This class defines sample data and a dynamically generated
test case that is capable of testing the capabilities of
the serializers. This includes all valid data values, plus
forward, backwards and self references.
"""
from __future__ import with_statement

import datetime
import decimal
try:
    from cStringIO import StringIO
except ImportError:
    from StringIO import StringIO

<<<<<<< HEAD
# This is necessary in Python 2.5 to enable the with statement, in 2.6
# and up it is no longer necessary.
from __future__ import with_statement


from django.conf import settings
from django.core import serializers, management
=======
from django.core import serializers
>>>>>>> bbeeb792
from django.core.serializers import SerializerDoesNotExist
from django.db import connection
from django.test import TestCase
from django.utils.functional import curry

from models import *

# A set of functions that can be used to recreate
# test data objects of various kinds.
# The save method is a raw base model save, to make
# sure that the data in the database matches the
# exact test case.
def data_create(pk, klass, data):
    instance = klass(id=pk)
    instance.data = data
    models.Model.save_base(instance, raw=True)
    return [instance]

def generic_create(pk, klass, data):
    instance = klass(id=pk)
    instance.data = data[0]
    models.Model.save_base(instance, raw=True)
    for tag in data[1:]:
        instance.tags.create(data=tag)
    return [instance]

def fk_create(pk, klass, data):
    instance = klass(id=pk)
    setattr(instance, 'data_id', data)
    models.Model.save_base(instance, raw=True)
    return [instance]

def m2m_create(pk, klass, data):
    instance = klass(id=pk)
    models.Model.save_base(instance, raw=True)
    instance.data = data
    return [instance]

def im2m_create(pk, klass, data):
    instance = klass(id=pk)
    models.Model.save_base(instance, raw=True)
    return [instance]

def im_create(pk, klass, data):
    instance = klass(id=pk)
    instance.right_id = data['right']
    instance.left_id = data['left']
    if 'extra' in data:
        instance.extra = data['extra']
    models.Model.save_base(instance, raw=True)
    return [instance]

def o2o_create(pk, klass, data):
    instance = klass()
    instance.data_id = data
    models.Model.save_base(instance, raw=True)
    return [instance]

def pk_create(pk, klass, data):
    instance = klass()
    instance.data = data
    models.Model.save_base(instance, raw=True)
    return [instance]

def inherited_create(pk, klass, data):
    instance = klass(id=pk,**data)
    # This isn't a raw save because:
    #  1) we're testing inheritance, not field behaviour, so none
    #     of the field values need to be protected.
    #  2) saving the child class and having the parent created
    #     automatically is easier than manually creating both.
    models.Model.save(instance)
    created = [instance]
    for klass,field in instance._meta.parents.items():
        created.append(klass.objects.get(id=pk))
    return created

# A set of functions that can be used to compare
# test data objects of various kinds
def data_compare(testcase, pk, klass, data):
    instance = klass.objects.get(id=pk)
    testcase.assertEqual(data, instance.data,
         "Objects with PK=%d not equal; expected '%s' (%s), got '%s' (%s)" % (
            pk, data, type(data), instance.data, type(instance.data))
    )

def generic_compare(testcase, pk, klass, data):
    instance = klass.objects.get(id=pk)
    testcase.assertEqual(data[0], instance.data)
    testcase.assertEqual(data[1:], [t.data for t in instance.tags.order_by('id')])

def fk_compare(testcase, pk, klass, data):
    instance = klass.objects.get(id=pk)
    testcase.assertEqual(data, instance.data_id)

def m2m_compare(testcase, pk, klass, data):
    instance = klass.objects.get(id=pk)
    testcase.assertEqual(data, [obj.id for obj in instance.data.order_by('id')])

def im2m_compare(testcase, pk, klass, data):
    instance = klass.objects.get(id=pk)
    #actually nothing else to check, the instance just should exist

def im_compare(testcase, pk, klass, data):
    instance = klass.objects.get(id=pk)
    testcase.assertEqual(data['left'], instance.left_id)
    testcase.assertEqual(data['right'], instance.right_id)
    if 'extra' in data:
        testcase.assertEqual(data['extra'], instance.extra)
    else:
        testcase.assertEqual("doesn't matter", instance.extra)

def o2o_compare(testcase, pk, klass, data):
    instance = klass.objects.get(data=data)
    testcase.assertEqual(data, instance.data_id)

def pk_compare(testcase, pk, klass, data):
    instance = klass.objects.get(data=data)
    testcase.assertEqual(data, instance.data)

def inherited_compare(testcase, pk, klass, data):
    instance = klass.objects.get(id=pk)
    for key,value in data.items():
        testcase.assertEqual(value, getattr(instance,key))

# Define some data types. Each data type is
# actually a pair of functions; one to create
# and one to compare objects of that type
data_obj = (data_create, data_compare)
generic_obj = (generic_create, generic_compare)
fk_obj = (fk_create, fk_compare)
m2m_obj = (m2m_create, m2m_compare)
im2m_obj = (im2m_create, im2m_compare)
im_obj = (im_create, im_compare)
o2o_obj = (o2o_create, o2o_compare)
pk_obj = (pk_create, pk_compare)
inherited_obj = (inherited_create, inherited_compare)

test_data = [
    # Format: (data type, PK value, Model Class, data)
    (data_obj, 1, BooleanData, True),
    (data_obj, 2, BooleanData, False),
    (data_obj, 10, CharData, "Test Char Data"),
    (data_obj, 11, CharData, ""),
    (data_obj, 12, CharData, "None"),
    (data_obj, 13, CharData, "null"),
    (data_obj, 14, CharData, "NULL"),
    (data_obj, 15, CharData, None),
    # (We use something that will fit into a latin1 database encoding here,
    # because that is still the default used on many system setups.)
    (data_obj, 16, CharData, u'\xa5'),
    (data_obj, 20, DateData, datetime.date(2006,6,16)),
    (data_obj, 21, DateData, None),
    (data_obj, 30, DateTimeData, datetime.datetime(2006,6,16,10,42,37)),
    (data_obj, 31, DateTimeData, None),
    (data_obj, 40, EmailData, "hovercraft@example.com"),
    (data_obj, 41, EmailData, None),
    (data_obj, 42, EmailData, ""),
    (data_obj, 50, FileData, 'file:///foo/bar/whiz.txt'),
#     (data_obj, 51, FileData, None),
    (data_obj, 52, FileData, ""),
    (data_obj, 60, FilePathData, "/foo/bar/whiz.txt"),
    (data_obj, 61, FilePathData, None),
    (data_obj, 62, FilePathData, ""),
    (data_obj, 70, DecimalData, decimal.Decimal('12.345')),
    (data_obj, 71, DecimalData, decimal.Decimal('-12.345')),
    (data_obj, 72, DecimalData, decimal.Decimal('0.0')),
    (data_obj, 73, DecimalData, None),
    (data_obj, 74, FloatData, 12.345),
    (data_obj, 75, FloatData, -12.345),
    (data_obj, 76, FloatData, 0.0),
    (data_obj, 77, FloatData, None),
    (data_obj, 80, IntegerData, 123456789),
    (data_obj, 81, IntegerData, -123456789),
    (data_obj, 82, IntegerData, 0),
    (data_obj, 83, IntegerData, None),
    #(XX, ImageData
    (data_obj, 90, IPAddressData, "127.0.0.1"),
    (data_obj, 91, IPAddressData, None),
    (data_obj, 95, GenericIPAddressData, "fe80:1424:2223:6cff:fe8a:2e8a:2151:abcd"),
    (data_obj, 96, GenericIPAddressData, None),
    (data_obj, 100, NullBooleanData, True),
    (data_obj, 101, NullBooleanData, False),
    (data_obj, 102, NullBooleanData, None),
    (data_obj, 110, PhoneData, "212-634-5789"),
    (data_obj, 111, PhoneData, None),
    (data_obj, 120, PositiveIntegerData, 123456789),
    (data_obj, 121, PositiveIntegerData, None),
    (data_obj, 130, PositiveSmallIntegerData, 12),
    (data_obj, 131, PositiveSmallIntegerData, None),
    (data_obj, 140, SlugData, "this-is-a-slug"),
    (data_obj, 141, SlugData, None),
    (data_obj, 142, SlugData, ""),
    (data_obj, 150, SmallData, 12),
    (data_obj, 151, SmallData, -12),
    (data_obj, 152, SmallData, 0),
    (data_obj, 153, SmallData, None),
    (data_obj, 160, TextData, """This is a long piece of text.
It contains line breaks.
Several of them.
The end."""),
    (data_obj, 161, TextData, ""),
    (data_obj, 162, TextData, None),
    (data_obj, 170, TimeData, datetime.time(10,42,37)),
    (data_obj, 171, TimeData, None),
    (data_obj, 180, USStateData, "MA"),
    (data_obj, 181, USStateData, None),
    (data_obj, 182, USStateData, ""),

    (generic_obj, 200, GenericData, ['Generic Object 1', 'tag1', 'tag2']),
    (generic_obj, 201, GenericData, ['Generic Object 2', 'tag2', 'tag3']),

    (data_obj, 300, Anchor, "Anchor 1"),
    (data_obj, 301, Anchor, "Anchor 2"),
    (data_obj, 302, UniqueAnchor, "UAnchor 1"),

    (fk_obj, 400, FKData, 300), # Post reference
    (fk_obj, 401, FKData, 500), # Pre reference
    (fk_obj, 402, FKData, None), # Empty reference

    (m2m_obj, 410, M2MData, []), # Empty set
    (m2m_obj, 411, M2MData, [300,301]), # Post reference
    (m2m_obj, 412, M2MData, [500,501]), # Pre reference
    (m2m_obj, 413, M2MData, [300,301,500,501]), # Pre and Post reference

    (o2o_obj, None, O2OData, 300), # Post reference
    (o2o_obj, None, O2OData, 500), # Pre reference

    (fk_obj, 430, FKSelfData, 431), # Pre reference
    (fk_obj, 431, FKSelfData, 430), # Post reference
    (fk_obj, 432, FKSelfData, None), # Empty reference

    (m2m_obj, 440, M2MSelfData, []),
    (m2m_obj, 441, M2MSelfData, []),
    (m2m_obj, 442, M2MSelfData, [440, 441]),
    (m2m_obj, 443, M2MSelfData, [445, 446]),
    (m2m_obj, 444, M2MSelfData, [440, 441, 445, 446]),
    (m2m_obj, 445, M2MSelfData, []),
    (m2m_obj, 446, M2MSelfData, []),

    (fk_obj, 450, FKDataToField, "UAnchor 1"),
    (fk_obj, 451, FKDataToField, "UAnchor 2"),
    (fk_obj, 452, FKDataToField, None),

    (fk_obj, 460, FKDataToO2O, 300),

    (im2m_obj, 470, M2MIntermediateData, None),

    #testing post- and prereferences and extra fields
    (im_obj, 480, Intermediate, {'right': 300, 'left': 470}),
    (im_obj, 481, Intermediate, {'right': 300, 'left': 490}),
    (im_obj, 482, Intermediate, {'right': 500, 'left': 470}),
    (im_obj, 483, Intermediate, {'right': 500, 'left': 490}),
    (im_obj, 484, Intermediate, {'right': 300, 'left': 470, 'extra': "extra"}),
    (im_obj, 485, Intermediate, {'right': 300, 'left': 490, 'extra': "extra"}),
    (im_obj, 486, Intermediate, {'right': 500, 'left': 470, 'extra': "extra"}),
    (im_obj, 487, Intermediate, {'right': 500, 'left': 490, 'extra': "extra"}),

    (im2m_obj, 490, M2MIntermediateData, []),

    (data_obj, 500, Anchor, "Anchor 3"),
    (data_obj, 501, Anchor, "Anchor 4"),
    (data_obj, 502, UniqueAnchor, "UAnchor 2"),

    (pk_obj, 601, BooleanPKData, True),
    (pk_obj, 602, BooleanPKData, False),
    (pk_obj, 610, CharPKData, "Test Char PKData"),
#     (pk_obj, 620, DatePKData, datetime.date(2006,6,16)),
#     (pk_obj, 630, DateTimePKData, datetime.datetime(2006,6,16,10,42,37)),
    (pk_obj, 640, EmailPKData, "hovercraft@example.com"),
#     (pk_obj, 650, FilePKData, 'file:///foo/bar/whiz.txt'),
    (pk_obj, 660, FilePathPKData, "/foo/bar/whiz.txt"),
    (pk_obj, 670, DecimalPKData, decimal.Decimal('12.345')),
    (pk_obj, 671, DecimalPKData, decimal.Decimal('-12.345')),
    (pk_obj, 672, DecimalPKData, decimal.Decimal('0.0')),
    (pk_obj, 673, FloatPKData, 12.345),
    (pk_obj, 674, FloatPKData, -12.345),
    (pk_obj, 675, FloatPKData, 0.0),
    (pk_obj, 680, IntegerPKData, 123456789),
    (pk_obj, 681, IntegerPKData, -123456789),
    (pk_obj, 682, IntegerPKData, 0),
#     (XX, ImagePKData
    (pk_obj, 690, IPAddressPKData, "127.0.0.1"),
    (pk_obj, 695, GenericIPAddressPKData, "fe80:1424:2223:6cff:fe8a:2e8a:2151:abcd"),
    # (pk_obj, 700, NullBooleanPKData, True),
    # (pk_obj, 701, NullBooleanPKData, False),
    (pk_obj, 710, PhonePKData, "212-634-5789"),
    (pk_obj, 720, PositiveIntegerPKData, 123456789),
    (pk_obj, 730, PositiveSmallIntegerPKData, 12),
    (pk_obj, 740, SlugPKData, "this-is-a-slug"),
    (pk_obj, 750, SmallPKData, 12),
    (pk_obj, 751, SmallPKData, -12),
    (pk_obj, 752, SmallPKData, 0),
#     (pk_obj, 760, TextPKData, """This is a long piece of text.
# It contains line breaks.
# Several of them.
# The end."""),
#    (pk_obj, 770, TimePKData, datetime.time(10,42,37)),
    (pk_obj, 780, USStatePKData, "MA"),
#     (pk_obj, 790, XMLPKData, "<foo></foo>"),

    (data_obj, 800, AutoNowDateTimeData, datetime.datetime(2006,6,16,10,42,37)),
    (data_obj, 810, ModifyingSaveData, 42),

    (inherited_obj, 900, InheritAbstractModel, {'child_data':37,'parent_data':42}),
    (inherited_obj, 910, ExplicitInheritBaseModel, {'child_data':37,'parent_data':42}),
    (inherited_obj, 920, InheritBaseModel, {'child_data':37,'parent_data':42}),

    (data_obj, 1000, BigIntegerData, 9223372036854775807),
    (data_obj, 1001, BigIntegerData, -9223372036854775808),
    (data_obj, 1002, BigIntegerData, 0),
    (data_obj, 1003, BigIntegerData, None),
    (data_obj, 1004, LengthModel, 0),
    (data_obj, 1005, LengthModel, 1),
]

# Because Oracle treats the empty string as NULL, Oracle is expected to fail
# when field.empty_strings_allowed is True and the value is None; skip these
# tests.
if connection.features.interprets_empty_strings_as_nulls:
    test_data = [data for data in test_data
                 if not (data[0] == data_obj and
                         data[2]._meta.get_field('data').empty_strings_allowed and
                         data[3] is None)]

# Regression test for #8651 -- a FK to an object iwth PK of 0
# This won't work on MySQL since it won't let you create an object
# with a primary key of 0,
if connection.features.allows_primary_key_0:
    test_data.extend([
        (data_obj, 0, Anchor, "Anchor 0"),
        (fk_obj, 465, FKData, 0),
    ])

# Dynamically create serializer tests to ensure that all
# registered serializers are automatically tested.
class SerializerTests(TestCase):
    def test_get_unknown_serializer(self):
        """
        #15889: get_serializer('nonsense') raises a SerializerDoesNotExist
        """
        with self.assertRaises(SerializerDoesNotExist):
            serializers.get_serializer("nonsense")

        with self.assertRaises(KeyError):
            serializers.get_serializer("nonsense")

        # SerializerDoesNotExist is instantiated with the nonexistent format
        with self.assertRaises(SerializerDoesNotExist) as cm:
            serializers.get_serializer("nonsense")
        self.assertEqual(cm.exception.args, ("nonsense",))

    def test_unregister_unkown_serializer(self):
        with self.assertRaises(SerializerDoesNotExist):
            serializers.unregister_serializer("nonsense")

    def test_get_unkown_deserializer(self):
        with self.assertRaises(SerializerDoesNotExist):
            serializers.get_deserializer("nonsense")

def serializerTest(format, self):

    # Create all the objects defined in the test data
    objects = []
    instance_count = {}
    for (func, pk, klass, datum) in test_data:
        with connection.constraint_checks_disabled():
            objects.extend(func[0](pk, klass, datum))

    # Get a count of the number of objects created for each class
    for klass in instance_count:
        instance_count[klass] = klass.objects.count()

    # Add the generic tagged objects to the object list
    objects.extend(Tag.objects.all())

    # Serialize the test database
    serialized_data = serializers.serialize(format, objects, indent=2)

    for obj in serializers.deserialize(format, serialized_data):
        obj.save()

    # Assert that the deserialized data is the same
    # as the original source
    for (func, pk, klass, datum) in test_data:
        func[1](self, pk, klass, datum)

    # Assert that the number of objects deserialized is the
    # same as the number that was serialized.
    for klass, count in instance_count.items():
        self.assertEqual(count, klass.objects.count())

def fieldsTest(format, self):
    obj = ComplexModel(field1='first', field2='second', field3='third')
    obj.save_base(raw=True)

    # Serialize then deserialize the test database
    serialized_data = serializers.serialize(format, [obj], indent=2, fields=('field1','field3'))
    result = serializers.deserialize(format, serialized_data).next()

    # Check that the deserialized object contains data in only the serialized fields.
    self.assertEqual(result.object.field1, 'first')
    self.assertEqual(result.object.field2, '')
    self.assertEqual(result.object.field3, 'third')

def streamTest(format, self):
    obj = ComplexModel(field1='first',field2='second',field3='third')
    obj.save_base(raw=True)

    # Serialize the test database to a stream
    stream = StringIO()
    serializers.serialize(format, [obj], indent=2, stream=stream)

    # Serialize normally for a comparison
    string_data = serializers.serialize(format, [obj], indent=2)

    # Check that the two are the same
    self.assertEqual(string_data, stream.getvalue())
    stream.close()

for format in serializers.get_serializer_formats():
    setattr(SerializerTests, 'test_' + format + '_serializer', curry(serializerTest, format))
    setattr(SerializerTests, 'test_' + format + '_serializer_fields', curry(fieldsTest, format))
    if format != 'python':
        setattr(SerializerTests, 'test_' + format + '_serializer_stream', curry(streamTest, format))<|MERGE_RESOLUTION|>--- conflicted
+++ resolved
@@ -15,17 +15,7 @@
 except ImportError:
     from StringIO import StringIO
 
-<<<<<<< HEAD
-# This is necessary in Python 2.5 to enable the with statement, in 2.6
-# and up it is no longer necessary.
-from __future__ import with_statement
-
-
-from django.conf import settings
-from django.core import serializers, management
-=======
 from django.core import serializers
->>>>>>> bbeeb792
 from django.core.serializers import SerializerDoesNotExist
 from django.db import connection
 from django.test import TestCase
