from __future__ import with_statement

<<<<<<< HEAD
from django.test import TestCase, SimpleTestCase, skipUnlessDBFeature
from django.test.testcases import ignore_num_queries
=======
from django.forms import EmailField
from django.test import SimpleTestCase, TestCase, skipUnlessDBFeature
>>>>>>> 016cd713
from django.utils.unittest import skip
from django.db import IntegrityError

from models import Person, Pet


class SkippingTestCase(TestCase):
    def test_skip_unless_db_feature(self):
        "A test that might be skipped is actually called."
        # Total hack, but it works, just want an attribute that's always true.
        @skipUnlessDBFeature("__class__")
        def test_func():
            raise ValueError

        self.assertRaises(ValueError, test_func)


class AssertNumQueriesTests(TestCase):
    urls = 'regressiontests.test_utils.urls'

    def test_assert_num_queries(self):
        def test_func():
            raise ValueError

        self.assertRaises(ValueError,
            self.assertNumQueries, 2, test_func
        )

    def test_assert_num_queries_with_client(self):
        person = Person.objects.create(name='test')

        self.assertNumQueries(
            1,
            self.client.get,
            "/test_utils/get_person/%s/" % person.pk
        )

        self.assertNumQueries(
            1,
            self.client.get,
            "/test_utils/get_person/%s/" % person.pk
        )

        def test_func():
            self.client.get("/test_utils/get_person/%s/" % person.pk)
            self.client.get("/test_utils/get_person/%s/" % person.pk)
        self.assertNumQueries(2, test_func)
    
    def test_assert_num_queries_ignore_decorator(self):
        person = Person.objects.create(name='test')
        
        @ignore_num_queries
        def test_func():
            self.client.get("/test_utils/get_person/%s/" % person.pk)
            self.client.get("/test_utils/get_person/%s/" % person.pk)
        self.assertNumQueries(0, test_func)


class AssertNumQueriesContextManagerTests(TestCase):
    urls = 'regressiontests.test_utils.urls'

    def test_simple(self):
        with self.assertNumQueries(0):
            pass

        with self.assertNumQueries(1):
            Person.objects.count()

        with self.assertNumQueries(2):
            Person.objects.count()
            Person.objects.count()

    def test_failure(self):
        with self.assertRaises(AssertionError) as exc_info:
            with self.assertNumQueries(2):
                Person.objects.count()
        self.assertIn("1 queries executed, 2 expected", str(exc_info.exception))

        with self.assertRaises(TypeError):
            with self.assertNumQueries(4000):
                raise TypeError

    def test_with_client(self):
        person = Person.objects.create(name="test")

        with self.assertNumQueries(1):
            self.client.get("/test_utils/get_person/%s/" % person.pk)

        with self.assertNumQueries(1):
            self.client.get("/test_utils/get_person/%s/" % person.pk)

        with self.assertNumQueries(2):
            self.client.get("/test_utils/get_person/%s/" % person.pk)
            self.client.get("/test_utils/get_person/%s/" % person.pk)


class TransactionPatchingTests(TestCase):
    def test_bad_data_should_raise_data_integrity_error(self):
        """
        Ensure bad data cannot be saved to DB during tests.
        """
        bill = Person.objects.create(name="Bill")
        dog = Pet.objects.create(name="Spot", owner=bill)
        dog.owner_id = 20 # Does not exist
        with self.assertRaises(IntegrityError):
            dog.save()

class SaveRestoreWarningState(TestCase):
    def test_save_restore_warnings_state(self):
        """
        Ensure save_warnings_state/restore_warnings_state work correctly.
        """
        # In reality this test could be satisfied by many broken implementations
        # of save_warnings_state/restore_warnings_state (e.g. just
        # warnings.resetwarnings()) , but it is difficult to test more.
        import warnings
        self.save_warnings_state()

        class MyWarning(Warning):
            pass

        # Add a filter that causes an exception to be thrown, so we can catch it
        warnings.simplefilter("error", MyWarning)
        self.assertRaises(Warning, lambda: warnings.warn("warn", MyWarning))

        # Now restore.
        self.restore_warnings_state()
        # After restoring, we shouldn't get an exception. But we don't want a
        # warning printed either, so we have to silence the warning.
        warnings.simplefilter("ignore", MyWarning)
        warnings.warn("warn", MyWarning)

        # Remove the filter we just added.
        self.restore_warnings_state()


class SkippingExtraTests(TestCase):
    fixtures = ['should_not_be_loaded.json']

    # HACK: This depends on internals of our TestCase subclasses
    def __call__(self, result=None):
        # Detect fixture loading by counting SQL queries, should be zero
        with self.assertNumQueries(0):
            super(SkippingExtraTests, self).__call__(result)

    @skip("Fixture loading should not be performed for skipped tests.")
    def test_fixtures_are_skipped(self):
        pass


class AssertRaisesMsgTest(SimpleTestCase):

    def test_special_re_chars(self):
        """assertRaisesMessage shouldn't interpret RE special chars."""
        def func1():
            raise ValueError("[.*x+]y?")
        self.assertRaisesMessage(ValueError, "[.*x+]y?", func1)


class AssertFieldOutputTests(SimpleTestCase):

    def test_assert_field_output(self):
        error_invalid = [u'Enter a valid e-mail address.']
        self.assertFieldOutput(EmailField, {'a@a.com': 'a@a.com'}, {'aaa': error_invalid})
        self.assertRaises(AssertionError, self.assertFieldOutput, EmailField, {'a@a.com': 'a@a.com'}, {'aaa': error_invalid + [u'Another error']})
        self.assertRaises(AssertionError, self.assertFieldOutput, EmailField, {'a@a.com': 'Wrong output'}, {'aaa': error_invalid})
        self.assertRaises(AssertionError, self.assertFieldOutput, EmailField, {'a@a.com': 'a@a.com'}, {'aaa': [u'Come on, gimme some well formatted data, dude.']})


__test__ = {"API_TEST": r"""
# Some checks of the doctest output normalizer.
# Standard doctests do fairly
>>> from django.utils import simplejson
>>> from django.utils.xmlutils import SimplerXMLGenerator
>>> from StringIO import StringIO

>>> def produce_long():
...     return 42L

>>> def produce_int():
...     return 42

>>> def produce_json():
...     return simplejson.dumps(['foo', {'bar': ('baz', None, 1.0, 2), 'whiz': 42}])

>>> def produce_xml():
...     stream = StringIO()
...     xml = SimplerXMLGenerator(stream, encoding='utf-8')
...     xml.startDocument()
...     xml.startElement("foo", {"aaa" : "1.0", "bbb": "2.0"})
...     xml.startElement("bar", {"ccc" : "3.0"})
...     xml.characters("Hello")
...     xml.endElement("bar")
...     xml.startElement("whiz", {})
...     xml.characters("Goodbye")
...     xml.endElement("whiz")
...     xml.endElement("foo")
...     xml.endDocument()
...     return stream.getvalue()

>>> def produce_xml_fragment():
...     stream = StringIO()
...     xml = SimplerXMLGenerator(stream, encoding='utf-8')
...     xml.startElement("foo", {"aaa": "1.0", "bbb": "2.0"})
...     xml.characters("Hello")
...     xml.endElement("foo")
...     xml.startElement("bar", {"ccc": "3.0", "ddd": "4.0"})
...     xml.endElement("bar")
...     return stream.getvalue()

# Long values are normalized and are comparable to normal integers ...
>>> produce_long()
42

# ... and vice versa
>>> produce_int()
42L

# JSON output is normalized for field order, so it doesn't matter
# which order json dictionary attributes are listed in output
>>> produce_json()
'["foo", {"bar": ["baz", null, 1.0, 2], "whiz": 42}]'

>>> produce_json()
'["foo", {"whiz": 42, "bar": ["baz", null, 1.0, 2]}]'

# XML output is normalized for attribute order, so it doesn't matter
# which order XML element attributes are listed in output
>>> produce_xml()
'<?xml version="1.0" encoding="UTF-8"?>\n<foo aaa="1.0" bbb="2.0"><bar ccc="3.0">Hello</bar><whiz>Goodbye</whiz></foo>'

>>> produce_xml()
'<?xml version="1.0" encoding="UTF-8"?>\n<foo bbb="2.0" aaa="1.0"><bar ccc="3.0">Hello</bar><whiz>Goodbye</whiz></foo>'

>>> produce_xml_fragment()
'<foo aaa="1.0" bbb="2.0">Hello</foo><bar ccc="3.0" ddd="4.0"></bar>'

>>> produce_xml_fragment()
'<foo bbb="2.0" aaa="1.0">Hello</foo><bar ddd="4.0" ccc="3.0"></bar>'

"""}<|MERGE_RESOLUTION|>--- conflicted
+++ resolved
@@ -1,14 +1,11 @@
 from __future__ import with_statement
 
-<<<<<<< HEAD
+from django.db import IntegrityError
+from django.forms import EmailField
 from django.test import TestCase, SimpleTestCase, skipUnlessDBFeature
 from django.test.testcases import ignore_num_queries
-=======
-from django.forms import EmailField
-from django.test import SimpleTestCase, TestCase, skipUnlessDBFeature
->>>>>>> 016cd713
 from django.utils.unittest import skip
-from django.db import IntegrityError
+
 
 from models import Person, Pet
 
