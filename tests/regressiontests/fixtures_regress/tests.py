# -*- coding: utf-8 -*-
# Unittests for fixtures.
import os
import re
try:
    from cStringIO import StringIO
except ImportError:
    from StringIO import StringIO

from django.core import management
from django.core.management.commands.dumpdata import sort_dependencies
from django.core.management.base import CommandError
from django.db.models import signals
<<<<<<< HEAD
from django.db import transaction, IntegrityError
from django.test import TestCase, TransactionTestCase, skipIfDBFeature, \
    skipUnlessDBFeature
=======
from django.db import transaction
from django.test import (TestCase, TransactionTestCase, skipIfDBFeature,
    skipUnlessDBFeature)
>>>>>>> bbeeb792

from models import Animal, Stuff
from models import Absolute, Parent, Child
from models import Article, Widget
from models import Store, Person, Book
from models import NKChild, RefToNKChild
from models import Circle1, Circle2, Circle3
from models import ExternalDependency
from models import Thingy


pre_save_checks = []
def animal_pre_save_check(signal, sender, instance, **kwargs):
    "A signal that is used to check the type of data loaded from fixtures"
    pre_save_checks.append(
        (
            'Count = %s (%s)' % (instance.count, type(instance.count)),
            'Weight = %s (%s)' % (instance.weight, type(instance.weight)),
        )
    )


class TestFixtures(TestCase):
    def test_duplicate_pk(self):
        """
        This is a regression test for ticket #3790.
        """
        # Load a fixture that uses PK=1
        management.call_command(
            'loaddata',
            'sequence',
            verbosity=0,
            commit=False
        )

        # Create a new animal. Without a sequence reset, this new object
        # will take a PK of 1 (on Postgres), and the save will fail.

        animal = Animal(
            name='Platypus',
            latin_name='Ornithorhynchus anatinus',
            count=2,
            weight=2.2
        )
        animal.save()
        self.assertGreater(animal.id, 1)

    @skipIfDBFeature('interprets_empty_strings_as_nulls')
    def test_pretty_print_xml(self):
        """
        Regression test for ticket #4558 -- pretty printing of XML fixtures
        doesn't affect parsing of None values.
        """
        # Load a pretty-printed XML fixture with Nulls.
        management.call_command(
            'loaddata',
            'pretty.xml',
            verbosity=0,
            commit=False
        )
        self.assertEqual(Stuff.objects.all()[0].name, None)
        self.assertEqual(Stuff.objects.all()[0].owner, None)

    @skipUnlessDBFeature('interprets_empty_strings_as_nulls')
    def test_pretty_print_xml_empty_strings(self):
        """
        Regression test for ticket #4558 -- pretty printing of XML fixtures
        doesn't affect parsing of None values.
        """
        # Load a pretty-printed XML fixture with Nulls.
        management.call_command(
            'loaddata',
            'pretty.xml',
            verbosity=0,
            commit=False
        )
        self.assertEqual(Stuff.objects.all()[0].name, u'')
        self.assertEqual(Stuff.objects.all()[0].owner, None)

    def test_absolute_path(self):
        """
        Regression test for ticket #6436 --
        os.path.join will throw away the initial parts of a path if it
        encounters an absolute path.
        This means that if a fixture is specified as an absolute path,
        we need to make sure we don't discover the absolute path in every
        fixture directory.
        """
        load_absolute_path = os.path.join(
            os.path.dirname(__file__),
            'fixtures',
            'absolute.json'
        )
        management.call_command(
            'loaddata',
            load_absolute_path,
            verbosity=0,
            commit=False
        )
        self.assertEqual(Absolute.load_count, 1)


    def test_unknown_format(self):
        """
        Test for ticket #4371 -- Loading data of an unknown format should fail
        Validate that error conditions are caught correctly
        """
        stderr = StringIO()
        management.call_command(
            'loaddata',
            'bad_fixture1.unkn',
            verbosity=0,
            commit=False,
            stderr=stderr,
        )
        self.assertEqual(
            stderr.getvalue(),
            "Problem installing fixture 'bad_fixture1': unkn is not a known serialization format.\n"
        )

    def test_invalid_data(self):
        """
        Test for ticket #4371 -- Loading a fixture file with invalid data
        using explicit filename.
        Validate that error conditions are caught correctly
        """
        stderr = StringIO()
        management.call_command(
            'loaddata',
            'bad_fixture2.xml',
            verbosity=0,
            commit=False,
            stderr=stderr,
        )
        self.assertEqual(
            stderr.getvalue(),
            "No fixture data found for 'bad_fixture2'. (File format may be invalid.)\n"
        )

    def test_invalid_data_no_ext(self):
        """
        Test for ticket #4371 -- Loading a fixture file with invalid data
        without file extension.
        Validate that error conditions are caught correctly
        """
        stderr = StringIO()
        management.call_command(
            'loaddata',
            'bad_fixture2',
            verbosity=0,
            commit=False,
            stderr=stderr,
        )
        self.assertEqual(
            stderr.getvalue(),
            "No fixture data found for 'bad_fixture2'. (File format may be invalid.)\n"
        )

    def test_empty(self):
        """
        Test for ticket #4371 -- Loading a fixture file with no data returns an error.
        Validate that error conditions are caught correctly
        """
        stderr = StringIO()
        management.call_command(
            'loaddata',
            'empty',
            verbosity=0,
            commit=False,
            stderr=stderr,
        )
        self.assertEqual(
            stderr.getvalue(),
            "No fixture data found for 'empty'. (File format may be invalid.)\n"
        )

    def test_abort_loaddata_on_error(self):
        """
        Test for ticket #4371 -- If any of the fixtures contain an error,
        loading is aborted.
        Validate that error conditions are caught correctly
        """
        stderr = StringIO()
        management.call_command(
            'loaddata',
            'empty',
            verbosity=0,
            commit=False,
            stderr=stderr,
        )
        self.assertEqual(
            stderr.getvalue(),
            "No fixture data found for 'empty'. (File format may be invalid.)\n"
        )

    def test_error_message(self):
        """
        (Regression for #9011 - error message is correct)
        """
        stderr = StringIO()
        management.call_command(
            'loaddata',
            'bad_fixture2',
            'animal',
            verbosity=0,
            commit=False,
            stderr=stderr,
        )
        self.assertEqual(
            stderr.getvalue(),
            "No fixture data found for 'bad_fixture2'. (File format may be invalid.)\n"
        )

    def test_pg_sequence_resetting_checks(self):
        """
        Test for ticket #7565 -- PostgreSQL sequence resetting checks shouldn't
        ascend to parent models when inheritance is used
        (since they are treated individually).
        """
        management.call_command(
            'loaddata',
            'model-inheritance.json',
            verbosity=0,
            commit=False
        )
        self.assertEqual(Parent.objects.all()[0].id, 1)
        self.assertEqual(Child.objects.all()[0].id, 1)

    def test_close_connection_after_loaddata(self):
        """
        Test for ticket #7572 -- MySQL has a problem if the same connection is
        used to create tables, load data, and then query over that data.
        To compensate, we close the connection after running loaddata.
        This ensures that a new connection is opened when test queries are
        issued.
        """
        management.call_command(
            'loaddata',
            'big-fixture.json',
            verbosity=0,
            commit=False
        )
        articles = Article.objects.exclude(id=9)
        self.assertEqual(
            list(articles.values_list('id', flat=True)),
            [1, 2, 3, 4, 5, 6, 7, 8]
        )
        # Just for good measure, run the same query again.
        # Under the influence of ticket #7572, this will
        # give a different result to the previous call.
        self.assertEqual(
            list(articles.values_list('id', flat=True)),
            [1, 2, 3, 4, 5, 6, 7, 8]
        )

    def test_field_value_coerce(self):
        """
        Test for tickets #8298, #9942 - Field values should be coerced into the
        correct type by the deserializer, not as part of the database write.
        """
        global pre_save_checks
        pre_save_checks = []
        signals.pre_save.connect(animal_pre_save_check)
        management.call_command(
            'loaddata',
            'animal.xml',
            verbosity=0,
            commit=False,
        )
        self.assertEqual(
            pre_save_checks,
            [
                ("Count = 42 (<type 'int'>)", "Weight = 1.2 (<type 'float'>)")
            ]
        )
        signals.pre_save.disconnect(animal_pre_save_check)

    def test_dumpdata_uses_default_manager(self):
        """
        Regression for #11286
        Ensure that dumpdata honors the default manager
        Dump the current contents of the database as a JSON fixture
        """
        management.call_command(
            'loaddata',
            'animal.xml',
            verbosity=0,
            commit=False,
        )
        management.call_command(
            'loaddata',
            'sequence.json',
            verbosity=0,
            commit=False,
        )
        animal = Animal(
            name='Platypus',
            latin_name='Ornithorhynchus anatinus',
            count=2,
            weight=2.2
        )
        animal.save()

        stdout = StringIO()
        management.call_command(
            'dumpdata',
            'fixtures_regress.animal',
            format='json',
            stdout=stdout
        )

        # Output order isn't guaranteed, so check for parts
        data = stdout.getvalue()

        # Get rid of artifacts like '000000002' to eliminate the differences
        # between different Python versions.
        data = re.sub('0{6,}\d', '', data)

        lion_json = '{"pk": 1, "model": "fixtures_regress.animal", "fields": {"count": 3, "weight": 1.2, "name": "Lion", "latin_name": "Panthera leo"}}'
        emu_json = '{"pk": 10, "model": "fixtures_regress.animal", "fields": {"count": 42, "weight": 1.2, "name": "Emu", "latin_name": "Dromaius novaehollandiae"}}'
        platypus_json = '{"pk": %d, "model": "fixtures_regress.animal", "fields": {"count": 2, "weight": 2.2, "name": "Platypus", "latin_name": "Ornithorhynchus anatinus"}}'
        platypus_json = platypus_json % animal.pk

        self.assertEqual(len(data), len('[%s]' % ', '.join([lion_json, emu_json, platypus_json])))
        self.assertTrue(lion_json in data)
        self.assertTrue(emu_json in data)
        self.assertTrue(platypus_json in data)

    def test_proxy_model_included(self):
        """
        Regression for #11428 - Proxy models aren't included when you dumpdata
        """
        stdout = StringIO()
        # Create an instance of the concrete class
        widget = Widget.objects.create(name='grommet')
        management.call_command(
            'dumpdata',
            'fixtures_regress.widget',
            'fixtures_regress.widgetproxy',
            format='json',
            stdout=stdout
        )
        self.assertEqual(
            stdout.getvalue(),
            """[{"pk": %d, "model": "fixtures_regress.widget", "fields": {"name": "grommet"}}]"""
            % widget.pk
            )
    
    def test_loaddata_works_when_fixture_has_forward_refs(self):
        """
        Regression for #3615 - Forward references cause fixtures not to load in MySQL (InnoDB)
        """
        management.call_command(
            'loaddata',
            'forward_ref.json',
            verbosity=0,
            commit=False
        )
        self.assertEqual(Book.objects.all()[0].id, 1)
        self.assertEqual(Person.objects.all()[0].id, 4)
    
    def test_loaddata_raises_error_when_fixture_has_invalid_foreign_key(self):
        """
        Regression for #3615 - Ensure data with nonexistent child key references raises error
        """
        stderr = StringIO()
        management.call_command(
            'loaddata',
            'forward_ref_bad_data.json',
            verbosity=0,
            commit=False,
            stderr=stderr,
        )
        self.assertTrue(
            stderr.getvalue().startswith('Problem installing fixture')
        )


class NaturalKeyFixtureTests(TestCase):
    def assertRaisesMessage(self, exc, msg, func, *args, **kwargs):
        try:
            func(*args, **kwargs)
        except Exception, e:
            self.assertEqual(msg, str(e))
            self.assertTrue(isinstance(e, exc), "Expected %s, got %s" % (exc, type(e)))

    def test_nk_deserialize(self):
        """
        Test for ticket #13030 - Python based parser version
        natural keys deserialize with fk to inheriting model
        """
        management.call_command(
            'loaddata',
            'model-inheritance.json',
            verbosity=0,
            commit=False
        )
        management.call_command(
            'loaddata',
            'nk-inheritance.json',
            verbosity=0,
            commit=False
        )
        self.assertEqual(
            NKChild.objects.get(pk=1).data,
            'apple'
        )

        self.assertEqual(
            RefToNKChild.objects.get(pk=1).nk_fk.data,
            'apple'
        )

    def test_nk_deserialize_xml(self):
        """
        Test for ticket #13030 - XML version
        natural keys deserialize with fk to inheriting model
        """
        management.call_command(
            'loaddata',
            'model-inheritance.json',
            verbosity=0,
            commit=False
        )
        management.call_command(
            'loaddata',
            'nk-inheritance.json',
            verbosity=0,
            commit=False
        )
        management.call_command(
            'loaddata',
            'nk-inheritance2.xml',
            verbosity=0,
            commit=False
        )
        self.assertEqual(
            NKChild.objects.get(pk=2).data,
            'banana'
        )
        self.assertEqual(
            RefToNKChild.objects.get(pk=2).nk_fk.data,
            'apple'
        )

    def test_nk_on_serialize(self):
        """
        Check that natural key requirements are taken into account
        when serializing models
        """
        management.call_command(
            'loaddata',
            'forward_ref_lookup.json',
            verbosity=0,
            commit=False
            )

        stdout = StringIO()
        management.call_command(
            'dumpdata',
            'fixtures_regress.book',
            'fixtures_regress.person',
            'fixtures_regress.store',
            verbosity=0,
            format='json',
            use_natural_keys=True,
            stdout=stdout,
        )
        self.assertEqual(
            stdout.getvalue(),
            """[{"pk": 2, "model": "fixtures_regress.store", "fields": {"name": "Amazon"}}, {"pk": 3, "model": "fixtures_regress.store", "fields": {"name": "Borders"}}, {"pk": 4, "model": "fixtures_regress.person", "fields": {"name": "Neal Stephenson"}}, {"pk": 1, "model": "fixtures_regress.book", "fields": {"stores": [["Amazon"], ["Borders"]], "name": "Cryptonomicon", "author": ["Neal Stephenson"]}}]"""
        )

    def test_dependency_sorting(self):
        """
        Now lets check the dependency sorting explicitly
        It doesn't matter what order you mention the models
        Store *must* be serialized before then Person, and both
        must be serialized before Book.
        """
        sorted_deps = sort_dependencies(
            [('fixtures_regress', [Book, Person, Store])]
        )
        self.assertEqual(
            sorted_deps,
            [Store, Person, Book]
        )

    def test_dependency_sorting_2(self):
        sorted_deps = sort_dependencies(
            [('fixtures_regress', [Book, Store, Person])]
        )
        self.assertEqual(
            sorted_deps,
            [Store, Person, Book]
        )

    def test_dependency_sorting_3(self):
        sorted_deps = sort_dependencies(
            [('fixtures_regress', [Store, Book, Person])]
        )
        self.assertEqual(
            sorted_deps,
            [Store, Person, Book]
        )

    def test_dependency_sorting_4(self):
        sorted_deps = sort_dependencies(
            [('fixtures_regress', [Store, Person, Book])]
        )
        self.assertEqual(
            sorted_deps,
            [Store, Person, Book]
        )

    def test_dependency_sorting_5(self):
        sorted_deps = sort_dependencies(
            [('fixtures_regress', [Person, Book, Store])]
        )
        self.assertEqual(
            sorted_deps,
            [Store, Person, Book]
        )

    def test_dependency_sorting_6(self):
        sorted_deps = sort_dependencies(
            [('fixtures_regress', [Person, Store, Book])]
        )
        self.assertEqual(
            sorted_deps,
            [Store, Person, Book]
        )

    def test_dependency_sorting_dangling(self):
        sorted_deps = sort_dependencies(
            [('fixtures_regress', [Person, Circle1, Store, Book])]
        )
        self.assertEqual(
            sorted_deps,
            [Circle1, Store, Person, Book]
        )

    def test_dependency_sorting_tight_circular(self):
        self.assertRaisesMessage(
            CommandError,
            """Can't resolve dependencies for fixtures_regress.Circle1, fixtures_regress.Circle2 in serialized app list.""",
            sort_dependencies,
            [('fixtures_regress', [Person, Circle2, Circle1, Store, Book])],
        )

    def test_dependency_sorting_tight_circular_2(self):
        self.assertRaisesMessage(
            CommandError,
            """Can't resolve dependencies for fixtures_regress.Circle1, fixtures_regress.Circle2 in serialized app list.""",
            sort_dependencies,
            [('fixtures_regress', [Circle1, Book, Circle2])],
        )

    def test_dependency_self_referential(self):
        self.assertRaisesMessage(
            CommandError,
            """Can't resolve dependencies for fixtures_regress.Circle3 in serialized app list.""",
            sort_dependencies,
            [('fixtures_regress', [Book, Circle3])],
        )

    def test_dependency_sorting_long(self):
        self.assertRaisesMessage(
            CommandError,
            """Can't resolve dependencies for fixtures_regress.Circle1, fixtures_regress.Circle2, fixtures_regress.Circle3 in serialized app list.""",
            sort_dependencies,
            [('fixtures_regress', [Person, Circle2, Circle1, Circle3, Store, Book])],
        )

    def test_dependency_sorting_normal(self):
        sorted_deps = sort_dependencies(
            [('fixtures_regress', [Person, ExternalDependency, Book])]
        )
        self.assertEqual(
            sorted_deps,
            [Person, Book, ExternalDependency]
        )

    def test_normal_pk(self):
        """
        Check that normal primary keys still work
        on a model with natural key capabilities
        """
        management.call_command(
            'loaddata',
            'non_natural_1.json',
            verbosity=0,
            commit=False
        )
        management.call_command(
            'loaddata',
            'forward_ref_lookup.json',
            verbosity=0,
            commit=False
        )
        management.call_command(
            'loaddata',
            'non_natural_2.xml',
            verbosity=0,
            commit=False
        )
        books = Book.objects.all()
        self.assertEqual(
            books.__repr__(),
            """[<Book: Cryptonomicon by Neal Stephenson (available at Amazon, Borders)>, <Book: Ender's Game by Orson Scott Card (available at Collins Bookstore)>, <Book: Permutation City by Greg Egan (available at Angus and Robertson)>]"""
        )


class TestTicket11101(TransactionTestCase):

    def ticket_11101(self):
        management.call_command(
            'loaddata',
            'thingy.json',
            verbosity=0,
            commit=False
        )
        self.assertEqual(Thingy.objects.count(), 1)
        transaction.rollback()
        self.assertEqual(Thingy.objects.count(), 0)
        transaction.commit()

    @skipUnlessDBFeature('supports_transactions')
    def test_ticket_11101(self):
        """Test that fixtures can be rolled back (ticket #11101)."""
        ticket_11101 = transaction.commit_manually(self.ticket_11101)
        ticket_11101()<|MERGE_RESOLUTION|>--- conflicted
+++ resolved
@@ -11,15 +11,9 @@
 from django.core.management.commands.dumpdata import sort_dependencies
 from django.core.management.base import CommandError
 from django.db.models import signals
-<<<<<<< HEAD
-from django.db import transaction, IntegrityError
-from django.test import TestCase, TransactionTestCase, skipIfDBFeature, \
-    skipUnlessDBFeature
-=======
 from django.db import transaction
 from django.test import (TestCase, TransactionTestCase, skipIfDBFeature,
     skipUnlessDBFeature)
->>>>>>> bbeeb792
 
 from models import Animal, Stuff
 from models import Absolute, Parent, Child
