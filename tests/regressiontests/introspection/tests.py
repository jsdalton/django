--- conflicted
+++ resolved
@@ -99,11 +99,7 @@
         cursor = connection.cursor()
         key_columns = connection.introspection.get_key_columns(cursor, Article._meta.db_table)
         self.assertEqual(key_columns, [(u'reporter_id', Reporter._meta.db_table, u'id')])
-<<<<<<< HEAD
-    
-=======
 
->>>>>>> a183b609
     def test_get_primary_key_column(self):
         cursor = connection.cursor()
         primary_key_column = connection.introspection.get_primary_key_column(cursor, Article._meta.db_table)
